import pkg_resources

from cassandra import ConsistencyLevel

from cqlengine.columns import *
from cqlengine.functions import *
from cqlengine.models import Model
from cqlengine.query import BatchQuery


__cqlengine_version_path__ = pkg_resources.resource_filename('cqlengine',
                                                             'VERSION')
__version__ = open(__cqlengine_version_path__, 'r').readline().strip()

# compaction
SizeTieredCompactionStrategy = "SizeTieredCompactionStrategy"
LeveledCompactionStrategy = "LeveledCompactionStrategy"

# Caching constants.
ALL = "ALL"
KEYS_ONLY = "KEYS_ONLY"
ROWS_ONLY = "ROWS_ONLY"
NONE = "NONE"

<<<<<<< HEAD
ANY = ConsistencyLevel.ANY
ONE = ConsistencyLevel.ONE
TWO = ConsistencyLevel.TWO
THREE = ConsistencyLevel.THREE
QUORUM = ConsistencyLevel.QUORUM
LOCAL_QUORUM = ConsistencyLevel.LOCAL_QUORUM
EACH_QUORUM = ConsistencyLevel.EACH_QUORUM
ALL = ConsistencyLevel.ALL
=======
ANY = "ANY"
ONE = "ONE"
TWO = "TWO"
THREE = "THREE"
QUORUM = "QUORUM"
LOCAL_QUORUM = "LOCAL_QUORUM"
EACH_QUORUM = "EACH_QUORUM"
ALL = "ALL"
>>>>>>> 3c56fec1
<|MERGE_RESOLUTION|>--- conflicted
+++ resolved
@@ -17,12 +17,11 @@
 LeveledCompactionStrategy = "LeveledCompactionStrategy"
 
 # Caching constants.
-ALL = "ALL"
-KEYS_ONLY = "KEYS_ONLY"
-ROWS_ONLY = "ROWS_ONLY"
-NONE = "NONE"
+CACHING_ALL = "ALL"
+CACHING_KEYS_ONLY = "KEYS_ONLY"
+CACHING_ROWS_ONLY = "ROWS_ONLY"
+CACHING_NONE = "NONE"
 
-<<<<<<< HEAD
 ANY = ConsistencyLevel.ANY
 ONE = ConsistencyLevel.ONE
 TWO = ConsistencyLevel.TWO
@@ -30,14 +29,4 @@
 QUORUM = ConsistencyLevel.QUORUM
 LOCAL_QUORUM = ConsistencyLevel.LOCAL_QUORUM
 EACH_QUORUM = ConsistencyLevel.EACH_QUORUM
-ALL = ConsistencyLevel.ALL
-=======
-ANY = "ANY"
-ONE = "ONE"
-TWO = "TWO"
-THREE = "THREE"
-QUORUM = "QUORUM"
-LOCAL_QUORUM = "LOCAL_QUORUM"
-EACH_QUORUM = "EACH_QUORUM"
-ALL = "ALL"
->>>>>>> 3c56fec1
+ALL = ConsistencyLevel.ALL