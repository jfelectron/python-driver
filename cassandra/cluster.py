--- conflicted
+++ resolved
@@ -1239,17 +1239,12 @@
                 self.cluster.signal_connection_failure(host, conn_exc, is_host_addition)
                 return False
             except Exception as conn_exc:
-<<<<<<< HEAD
-                log.warn("Failed to create connection pool for new host %s: %s",
-                         host, conn_exc)
+                log.warning("Failed to create connection pool for new host %s: %s",
+                            host, conn_exc)
                 # the host itself will still be marked down, so we need to pass
                 # a special flag to make sure the reconnector is created
                 self.cluster.signal_connection_failure(
                         host, conn_exc, is_host_addition, expect_host_to_be_down=True)
-=======
-                log.warning("Failed to create connection pool for new host %s: %s", host, conn_exc)
-                self.cluster.signal_connection_failure(host, conn_exc, is_host_addition)
->>>>>>> f979435d
                 return False
 
             previous = self._pools.get(host)
